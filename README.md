# 🧠 EEG-based Emotion Recognition

<div align="center">

![Brain Waves](https://img.shields.io/badge/🧠-EEG%20Signals-blueviolet?style=for-the-badge)
![Emotions](https://img.shields.io/badge/😀😢-Emotion%20Recognition-ff69b4?style=for-the-badge)
![PyTorch](https://img.shields.io/badge/PyTorch-EE4C2C?style=for-the-badge&logo=pytorch&logoColor=white)
![Python](https://img.shields.io/badge/Python-3776AB?style=for-the-badge&logo=python&logoColor=white)

</div>

> *Decoding emotions from brain signals using cutting-edge contrastive learning and multimodal fusion*

## 🌟 Overview

This repository contains a comprehensive implementation of novel approaches for emotion recognition using electroencephalogram (EEG) signals and facial expressions. Our research focuses on solving one of the most challenging problems in affective computing: creating subject-invariant emotion recognition models that generalize across individuals.

### 🔍 Key Innovations

- **Contrastive Learning of Subject-Invariant EEG Representations (CLISA)** 
- **Multi-Source Contrastive Learning (MSCL)** for enhanced cross-subject generalization
- **Multimodal Fusion** combining EEG and facial expressions for robust emotion detection
- **Quantum Machine Learning Approaches** exploring quantum computing for emotion classification

## 🚀 Journey from FYP-1 to FYP-2

### 🏁 FYP-1: Foundation

In our initial phase, we focused on implementing the CLISA framework that leverages contrastive learning to create subject-invariant EEG representations. This approach demonstrated promising results but had limitations in handling noisy labels and domain adaptation.

#### Key Achievements:
- Successfully implemented the CLISA framework for the SEED dataset
- Achieved significant improvements over traditional approaches
- Established a preprocessing pipeline for EEG signals

### 🔬 FYP-2: Advanced Approaches

Building on our foundation, we developed three advanced approaches:

1. **DEAP EEG+Face Fusion (Multimodal)** by Aheed: Combining EEG signals with facial expressions for enhanced accuracy
2. **DEAP EEG-only Multi-class Classification** by Hamza: Improved subject-invariant features using Multi-Source Contrastive Learning
3. **SEED EEG-only Multi-class Classification** by Haseeb: Advanced noise-robust learning with Generalized Cross-Entropy loss

#### Key Improvements:
- Dynamic domain adaptation to enhance transferability across subjects
- Prototype embeddings to reduce the impact of noisy labels
- Dual-stage contrastive learning for better feature representation

## 🧩 Project Structure

```
├── FYP_1/                  # First phase implementations
│   ├── Version 1/          # Initial CLISA implementation
│   ├── Version 2_Hamza/    # Improved CLISA variants
│   ├── Version 2_Haseeb/   # Alternative implementations
│   ├── Version_Aheed/      # Additional experiments
│   └── Quantum_Approach/   # Quantum computing experiments
│
├── FYP_2/                  # Second phase implementations
│   ├── Aheed/              # Multimodal fusion implementation
│   │   ├── Face_Model/     # Facial expression models
│   │   └── Last/           # Final model implementations
│   ├── Hamza/              # DEAP dataset experiments
│   └── Haseeb/             # SEED dataset experiments
│
├── analysis_results/       # Visualizations and analysis reports
├── validation_results/     # Data validation outputs
└── Documentation/          # Project reports and presentations
```

## 🧪 Approaches & Results

### 1️⃣ DEAP EEG+Face Multimodal Fusion (Aheed)

Combines EEG signals with facial expressions to create a robust emotion recognition pipeline.

<div align="center">
  <img src="FYP_2/Aheed/Documentation/deaparc1.png" alt="EEG+Face Architecture" width="800"/>
  <p><i>Architecture of the DEAP EEG+Face fusion model, showing the separate encoders, fusion mechanism, and projection heads</i></p>
</div>

<div align="center">
  <img src="FYP_2/Aheed/Documentation/tsne_fused_by_emotion.png" alt="t-SNE of EEG+Face Fusion" width="400"/>
  <p><i>t-SNE visualization of the multimodal fused representations, showing the separation of emotion classes</i></p>
</div>

**Results:**
- Valence Classification Accuracy: 
  - Subject-Dependent: 68.37%
  - Subject-Independent: 54.55%
- F1-Score: 
  - Subject-Dependent: 63.02%
  - Subject-Independent: 53.87%
- Multimodal fusion provided complementary information, improving over EEG-only approaches

### 2️⃣ Multi-Source Contrastive Learning (Hamza)

Enhances cross-subject generalization through dynamic domain adaptation and noise-robust learning.

<div align="center">
  <img src="FYP_2/Aheed/Documentation/deaparc2.png" alt="DEAP EEG-only Architecture" width="800"/>
  <p><i>Architecture of the DEAP EEG-only model with subject-specific mapper and cross-subject alignment module</i></p>
</div>

<div align="center">
  <div style="display: flex; justify-content: center;">
    <div style="flex: 1; text-align: center;">
      <img src="FYP_2/Aheed/Documentation/beforedeap.png" alt="Before Subject Mapping" width="350"/>
      <p><i>Before Subject-Specific Mapper</i></p>
    </div>
    <div style="flex: 1; text-align: center;">
      <img src="FYP_2/Aheed/Documentation/afterdeap.png" alt="After Subject Mapping" width="350"/>
      <p><i>After Subject-Specific Mapper</i></p>
    </div>
  </div>
  <p><i>t-SNE visualizations showing the improvement in class separation after applying subject-specific mapping</i></p>
</div>

**Results:**
- DEAP Dataset: 85.4% (subject-dependent), 68.7% (subject-independent) accuracy
- Macro F1-score: 83.8% (subject-dependent), 63.2% (subject-independent)
- UAR: 82.7% (subject-dependent), 61.8% (subject-independent)
- 10.5% improvement over baseline methods

### 3️⃣ SEED EEG-only Multi-class Classification (Haseeb)

Advanced noise-robust learning with Generalized Cross-Entropy loss for improved emotion recognition.

<div align="center">
  <img src="FYP_2/Aheed/Documentation/seedarc1.png" alt="SEED EEG-only Architecture" width="800"/>
  <p><i>Architecture of the SEED EEG-only model with advanced loss functions</i></p>
</div>

<div align="center">
  <img src="FYP_2/Aheed/Documentation/afterseed.png" alt="SEED Embeddings" width="400"/>
  <p><i>t-SNE visualization of the SEED embeddings after training with the combined Prototype Contrastive and MMD loss</i></p>
</div>

**Results:**
- SEED Dataset: 86.48% average accuracy (3-class)
- Weighted F1-score: 86.56%
- Combined Prototype Contrastive and MMD loss significantly outperformed other loss functions
- Comparable to CLISA, with better handling of noisy labels

### 4️⃣ Quantum Machine Learning Approach (FYP-1)

Explores quantum computing for emotion classification using quantum neural networks.

**Features:**
- Quantum circuit-based feature extraction
- Hybrid quantum-classical model architecture
- Parameter-efficient quantum models

## 🔬 Technical Innovations

Our research introduced several key technical innovations:

<div align="center">
  <table>
    <tr>
      <th>Approach</th>
      <th>Key Technical Innovations</th>
    </tr>
    <tr>
      <td>DEAP EEG+Face (Aheed)</td>
      <td>
        <ul>
          <li>Cross-modal contrastive learning for aligning EEG and facial representations</li>
          <li>Multimodal fusion with attention mechanism</li>
          <li>Dynamic confidence-based weighting for each modality</li>
        </ul>
      </td>
    </tr>
    <tr>
      <td>DEAP EEG-only (Hamza)</td>
      <td>
        <ul>
          <li>Subject-specific mapper with Squeeze-and-Excitation blocks</li>
          <li>Cross-subject alignment module</li>
          <li>Dynamic Weighted Focal Loss for addressing class imbalance</li>
        </ul>
      </td>
    </tr>
    <tr>
      <td>SEED EEG-only (Haseeb)</td>
      <td>
        <ul>
          <li>Prototype Contrastive Loss for stable representation learning</li>
          <li>Maximum Mean Discrepancy (MMD) Loss for domain adaptation</li>
          <li>Momentum-based prototype updating mechanism</li>
        </ul>
      </td>
    </tr>
  </table>
</div>

## 🔧 Installation & Usage

### Prerequisites

- Python 3.8+
- CUDA-compatible GPU (recommended)

### Setup

```bash
# Clone the repository
git clone https://github.com/yourusername/EEg-based-Emotion-Recognition.git
cd EEg-based-Emotion-Recognition

# Create and activate virtual environment
python -m venv .venv
source .venv/bin/activate  # On Windows: .venv\Scripts\activate

# Install dependencies
pip install -r requirements.txt
```

### Running Experiments

```bash
# DEAP EEG+Face approach
python FYP_2/Aheed/Last/models/src/run_advanced_training.py

# SEED EEG-only approach
python FYP_2/Haseeb/SEED-FINAL_APPROACH/train.py

# Analysis and visualization
python analyze_model.py
python tsnevisual.py
```

## 📊 Performance

| Approach | Dataset | Subject-Dependent Accuracy | Subject-Independent Accuracy | F1-Score | UAR |
|----------|---------|----------|----------|----------|-----|
| CLISA (FYP-1) | SEED | N/A | 85.4% | N/A | N/A |
| MSCL (FYP-2) | SEED | N/A | 86.48% | 86.56% | N/A |
| EEG+Face (FYP-2) | DEAP | 68.37% | 54.55% | 53.87% | N/A |
| DEAP EEG-only (FYP-2) | DEAP | 85.4% | 68.7% | 63.2% | 61.8% |

## 👥 Team

- **Muhammad Hamza** (21k-3815)
- **Aheed Tahir Ali** (21k-4517)
- **Abdul Haseeb Dharwarwala** (21k-3217)

## 🔗 References

- X. Shen et al., "Contrastive Learning of Subject-Invariant EEG Representations for Cross-Subject Emotion Recognition," in IEEE Transactions on Affective Computing, 2022.
- X. Deng et al., "Multi-Source Contrastive Learning for Cross-Subject EEG Emotion Recognition," in Biomedical Signal Processing and Control, 2024.
- Zheng et al., "Investigating Critical Frequency Bands and Channels for EEG-Based Emotion Recognition with Deep Neural Networks," in IEEE Transactions on Autonomous Mental Development, 2015.

## 📄 License

This project is licensed under the Aheed License - see the Aheed file for details.

---

<div align="center">
<<<<<<< HEAD
  <i>Made with 🧠 at FAST-National University of Computer & Emerging Sciences, Karachi</i>
</div>

<div align="center">
  <img src="FYP_2/Aheed/Documentation/tsne_comparison_report_style.png" alt="tSNE Visualization" width="600"/>
=======
  <i>Made with Dr. Kamran Ali at FAST-National University of Computer & Emerging Sciences, Karachi</i>
>>>>>>> 99fd1d33
</div> <|MERGE_RESOLUTION|>--- conflicted
+++ resolved
@@ -258,13 +258,10 @@
 ---
 
 <div align="center">
-<<<<<<< HEAD
-  <i>Made with 🧠 at FAST-National University of Computer & Emerging Sciences, Karachi</i>
-</div>
+  <i>Made with Dr. Kamran Ali at FAST-National University of Computer & Emerging Sciences, Karachi</i>
+</div>
+
 
 <div align="center">
   <img src="FYP_2/Aheed/Documentation/tsne_comparison_report_style.png" alt="tSNE Visualization" width="600"/>
-=======
-  <i>Made with Dr. Kamran Ali at FAST-National University of Computer & Emerging Sciences, Karachi</i>
->>>>>>> 99fd1d33
 </div> 